# For licensing see accompanying LICENSE file.
# Copyright (C) 2024 Apple Inc. All rights reserved.
""" Basic UNet-DDPM pipeline. """
import logging
from dataclasses import dataclass, field
from typing import List

from einops import rearrange

import numpy as np
import torch
import torch.nn as nn
import torch.nn.functional as F
from torchvision.utils import save_image

from ml_mdm import config, samplers


def sv(x, f):
    save_image(x, f, value_range=(-1, 1), normalize=True)


##########################################################################################
#                     Standard UNet Diffusion                                            #
##########################################################################################


@config.register_pipeline_config("unet")
@dataclass
class DiffusionConfig:
    sampler_config: samplers.SamplerConfig = field(
        default=samplers.SamplerConfig(), metadata={"help": "Sampler configuration"}
    )
    model_output_scale: float = field(
        default=0,
        metadata={
            "help": "If non-zero, predictions are scaled +/- scale value with tanh"
        },
    )
    use_vdm_loss_weights: bool = field(
        default=True,
        metadata={
            "help": (
                "Use Variational Diffusion Model loss "
                "(https://openreview.net/forum?id=2LdBqxc1Yv)"
            )
        },
    )


class Model(nn.Module):
    def __init__(
        self, vision_model, diffusion_config: DiffusionConfig = DiffusionConfig()
    ):
        super().__init__()
        self.diffusion_config = diffusion_config
        self._output_scale = diffusion_config.model_output_scale
        self.vision_model = vision_model
        self.sampler = None

    def set_sampler(self, sampler):
        self.sampler = sampler

    def load(self, vision_file):
        return self.vision_model.load(vision_file)

    def save(self, vision_file, other_items=None):
        self.vision_model.save(vision_file, other_items=other_items)

    @property
    def input_channels(self):
        return self.vision_model.input_channels

    def forward(
        self,
        x_t: torch.Tensor,
        times: torch.Tensor,
        lm_outputs: torch.Tensor,
        lm_mask: torch.Tensor,
        micros: {},
    ) -> (torch.Tensor, torch.Tensor):
        outputs = self.vision_model(x_t, times, lm_outputs, lm_mask, micros)
        if self._output_scale != 0:
            outputs = torch.tanh(outputs / self._output_scale) * self._output_scale
        return outputs, torch.ones_like(outputs)


@config.register_pipeline("unet")
class Diffusion(nn.Module):
    def __init__(self, denoising_model, diffusion_config: DiffusionConfig):
        super().__init__()
        logging.info(f"Diffusion config: {diffusion_config}")
        self.model = Model(denoising_model, diffusion_config)
        self.sampler = samplers.Sampler(diffusion_config.sampler_config)
        self.model.set_sampler(self.sampler)

        self._config = diffusion_config
        self.loss_fn = nn.MSELoss(reduction="none")

    def get_model(self):
        if hasattr(self.model, "module"):
            return self.model.module
        return self.model

    def to(self, device):
        self.model = self.model.to(device)
        self.sampler = self.sampler.to(device)
        return self

    def train(self):
        self.model.train()

    def eval(self):
        self.model.eval()
        self.sampler.eval()

    def get_xt_minus_1(self, t, x_t, lm_outputs, lm_mask):
        self.eval()
        return self.sampler.get_xt_minus_1(t, x_t, lm_outputs, lm_mask)

    def get_pred_for_training(self, x_t, pred, g):
        if (
            self._config.sampler_config.loss_target_type
            == self._config.sampler_config.prediction_type
        ):
            return pred
        else:
            x0, _ = self.sampler.get_x0_eps_from_pred(
                x_t, pred, g, self._config.sampler_config.prediction_type
            )
            pred = self.sampler.get_pred_from_x0_xt(
                x_t, x0, g, self._config.sampler_config.loss_target_type
            )
            return pred

    def get_micro_conditioning(self, sample):
        micros, conditions = {}, self.get_model().vision_model.conditions
        if conditions is not None:
            micros = {key: sample[key] for key in conditions if key in sample}
        return micros

    def get_loss(self, sample):
        images, lm_outputs, lm_mask = (
            sample["images"],
            sample["lm_outputs"],
            sample["lm_mask"],
        )

        # 1. get the parameters
        eps, g, g_last, weights, time = self.sampler.get_eps_time(images)
        if not self._config.use_vdm_loss_weights:
            weights = None

        x_t = self.sampler.get_xt(self.sampler.get_image_rescaled(images), eps, g)
        micros = self.get_micro_conditioning(sample)

        # 2. get model predictions
        means, variances = self.model(x_t, time, lm_outputs, lm_mask, micros)

        # 3. compute loss
        tgt = self.sampler.get_prediction_targets(
            images, eps, g, g_last, self._config.sampler_config.loss_target_type
        )
        pred = self.get_pred_for_training(x_t, means, g)
        loss = self.loss_fn(pred, tgt).mean(axis=(1, 2, 3))
        return loss, time, x_t, means, tgt, weights

    def get_noise(self, num_examples, input_channels, image_side, device):
        return torch.randn(num_examples, input_channels, image_side, image_side).to(
            device
        )

    def sample(self, num_examples, sample, image_side, device, **kwargs):
        self.eval()
        noise = self.get_noise(
            num_examples, self.get_model().input_channels, image_side, device
        )
        lm_outputs, lm_mask = sample["lm_outputs"], sample["lm_mask"]
        micros = self.get_micro_conditioning(sample)
        return self.sampler.sample(
            self.get_model(), noise, lm_outputs, lm_mask, micros, **kwargs
        )

    def partial_diffusion(
        self, images, t, lm_outputs, lm_mask, device, return_sequence=False
    ):
        self.eval()
        (_, x_t, _, _) = self.sampler.get_noisy_samples_for_training(images, t)
        return self.sampler.sample(
            x_t, lm_outputs, lm_mask, return_sequence=return_sequence, t=t
        )


##########################################################################################
#                     Nested-UNet Diffusion                                              #
##########################################################################################


@config.register_pipeline_config("nested_unet")
@dataclass
class NestedDiffusionConfig(DiffusionConfig):
    use_double_loss: bool = field(
        default=False,
        metadata={"help": "only useful for nested unet, loss on two resolutions."},
    )
    multi_res_weights: str = field(
        default=None,
        metadata={
            "help": "if not None, setting additional weights for different resolutions, like 4:1"
        },
    )
    no_use_residual: bool = field(
        default=False, metadata={"help": ("Do not use residual for 256x256 modules ")}
    )
    use_random_interp: bool = field(
        default=False,
        metadata={
            "help": "randomly apply downsample interpolation for high-resolution during training."
        },
    )
    mixed_ratio: str = field(
        default=None,
        metadata={"help": "batch size ratio for different resolutions, e.g., 0.5"},
    )
    random_downsample: bool = field(
        default=False, metadata={"help": "only useful for temporal mode"}
    )
    average_downsample: bool = field(
        default=False,
    )
    mid_downsample: bool = field(
        default=False,
    )


class NestedModel(Model):
    def forward(
        self,
        x_t: List[torch.Tensor],
        times: torch.Tensor,
        lm_outputs: torch.Tensor,
        lm_mask: torch.Tensor,
        micros={},
        mixed_ratio: List[float] = None,
    ) -> (torch.Tensor, torch.Tensor):
        batch_size = x_t[0].size(0)
        if mixed_ratio is not None:  # skip computation for part of the high-resolution
            x_t = [x[: int(m * x.size(0))] for x, m in zip(x_t, mixed_ratio)]

        # call the vision model
        p_t = self.vision_model(x_t, times, lm_outputs, lm_mask, micros)

        if (
            mixed_ratio is not None
        ):  # pad the output to zero for this part of computations
            p_t = [
                torch.cat([p, p.new_zeros(batch_size - p.size(0), *p.size()[1:])], 0)
                for p in p_t
            ]

        # recompute the noise from pred_low or pred_middle
        if not self.diffusion_config.no_use_residual:
<<<<<<< HEAD
            # assert (
            #     self.diffusion_config.mixed_batch is None
            # ), "do not support mixed-batch"
            if len(x_t) == 3:
                x_t, x_t_middle, x_t_low = x_t
                pred, pred_middle, pred_low = p_t
                pred_x0_previous, _ = self.sampler.get_x0_eps_from_pred(x_t_middle, pred_middle, times)
            elif len(x_t) == 2:
                x_t, x_t_low = x_t
                pred, pred_low = p_t
                pred_x0_previous, _ = self.sampler.get_x0_eps_from_pred(x_t_low, pred_low, times)
            pred_x0_previous = pred_x0_previous.clamp(
=======
            assert (
                self.diffusion_config.mixed_ratio is None
            ), "do not support mixed-batch"
            x_t, x_t_low = x_t
            pred, pred_low = p_t
            pred_x0_low, _ = self.sampler.get_x0_eps_from_pred(x_t_low, pred_low, times)
            pred_x0_low = pred_x0_low.clamp(
>>>>>>> f9e87fce
                min=-1, max=1
            )  # by force, clip the x0 values.
            pred_x0_previous = (
                F.interpolate(pred_x0_previous, scale_factor=4, mode="bicubic") / 4
            )
            pred = pred + self.sampler.get_pred_from_x0_xt(x_t, pred_x0_previous, times)
            if len(p_t) == 3:
                p_t = [pred, pred_middle, pred_low]
            elif len(p_t) == 2:
                p_t = [pred, pred_low]
        return p_t


@config.register_pipeline("nested_unet")
class NestedDiffusion(Diffusion):
    def __init__(self, denoising_model, diffusion_config: DiffusionConfig):
        super(Diffusion, self).__init__()

        logging.info(f"Diffusion config: {diffusion_config}")
        self.model = NestedModel(denoising_model, diffusion_config)
        self.sampler = samplers.NestedSampler(diffusion_config.sampler_config)
        self.model.set_sampler(self.sampler)

        self._config = diffusion_config
        self.loss_fn = nn.MSELoss(reduction="none")

        self.mixed_ratio = None
        if self._config.mixed_ratio:
            self.mixed_ratio = np.cumsum(
                np.asarray([float(x) for x in self._config.mixed_ratio.split(":")])
            )
            self.mixed_ratio = self.mixed_ratio / self.mixed_ratio[-1]

    def get_loss(self, sample):
        images, lm_outputs, lm_mask = (
            sample["images"],
            sample["lm_outputs"],
            sample["lm_mask"],
        )
        micros = self.get_micro_conditioning(sample)

        # 1. get the parameters
        scales = self.get_model().vision_model.nest_ratio + [1]
        ratios = [scales[0] // s for s in scales]
        istime = [False] + self.get_model().vision_model.is_temporal

        eps, g, g_last, weights, time = self.sampler.get_eps_time(images)
        if not self._config.use_vdm_loss_weights:
            weights = None

        # 2. get the low-resolution images
        _images, _eps, T = [images], [eps], 4
        for iz, (r, ist) in enumerate(zip(ratios, istime)):
            if iz == 0:
                continue
            prev_r = ratios[iz - 1]
            rr = r // prev_r
            x = _images[-1]
            if ist:
                x = rearrange(x, "b c (n h) (m w) -> b (n m) c h w", n=T, m=T)
                x = x[:, :: (r * r)]
                T = T // rr
                x = rearrange(x, "b (n m) c h w -> b c (n h) (m w)", n=T, m=T)
            else:
                x = F.avg_pool2d(x, rr)
            _images += [x]
            _eps += [F.avg_pool2d(_eps[-1], rr) * rr]
        images, eps = _images, _eps

        # rescale noise schedule
        g = self.sampler.get_gammas(g, scales, images)
        g_last = self.sampler.get_gammas(g_last, scales, images)

        for i in range(1, len(eps)):
            eps[i] = eps[i].normal_()  # make the noise random

        # 3. get model predictions (high, low resolutions, by default. only 2 so far)
        x_t = self.sampler.get_xt(images, eps, g, scales)
        p_t = self.model(x_t, time, lm_outputs, lm_mask, micros, self.mixed_ratio)

        # 4. prepare for the targets and compute loss
        tgt = self.sampler.get_prediction_targets(
            images, eps, g, g_last, scales, self._config.sampler_config.loss_target_type
        )
        pred = [self.get_pred_for_training(x, p, gi) for x, p, gi in zip(x_t, p_t, g)]
        loss = 0
        if self._config.multi_res_weights is not None:
            assert (
                self._config.use_double_loss
            ), "only makes sense when applying more losses"
            w = [float(w) for w in self._config.multi_res_weights.split(":")]
        else:
            w = [1.0] * len(x_t)
        for i in range(len(x_t)):
            if i == 0 or self._config.use_double_loss:
                loss_ = self.loss_fn(pred[i], tgt[i]).mean(axis=(1, 2, 3))
                if self.mixed_ratio is not None:
                    loss_ = loss_ / self.mixed_ratio[i]
                    loss_[
                        int(self.mixed_ratio[i] * loss_.size(0)) :
                    ] = 0  # discard these losses
            else:
                loss_ = pred[i].mean() * 0.0
            loss_ = loss_ * w[i]
            loss = loss + loss_

        return loss, time, x_t[0], pred[0], tgt[0], weights<|MERGE_RESOLUTION|>--- conflicted
+++ resolved
@@ -260,10 +260,9 @@
 
         # recompute the noise from pred_low or pred_middle
         if not self.diffusion_config.no_use_residual:
-<<<<<<< HEAD
-            # assert (
-            #     self.diffusion_config.mixed_batch is None
-            # ), "do not support mixed-batch"
+            assert (
+                self.diffusion_config.mixed_ratio is None
+            ), "do not support mixed-batch"
             if len(x_t) == 3:
                 x_t, x_t_middle, x_t_low = x_t
                 pred, pred_middle, pred_low = p_t
@@ -273,15 +272,10 @@
                 pred, pred_low = p_t
                 pred_x0_previous, _ = self.sampler.get_x0_eps_from_pred(x_t_low, pred_low, times)
             pred_x0_previous = pred_x0_previous.clamp(
-=======
-            assert (
-                self.diffusion_config.mixed_ratio is None
-            ), "do not support mixed-batch"
             x_t, x_t_low = x_t
             pred, pred_low = p_t
             pred_x0_low, _ = self.sampler.get_x0_eps_from_pred(x_t_low, pred_low, times)
             pred_x0_low = pred_x0_low.clamp(
->>>>>>> f9e87fce
                 min=-1, max=1
             )  # by force, clip the x0 values.
             pred_x0_previous = (
